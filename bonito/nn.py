--- conflicted
+++ resolved
@@ -64,14 +64,12 @@
     def forward(self, x):
         return torch.clamp(x, min=self.min, max=self.max)
 
-<<<<<<< HEAD
     def to_dict(self, include_weights=False):
         return {
             'min': self.min,
             'max': self.max
         }
-=======
->>>>>>> 24027b30
+
 
 @register
 class Serial(torch.nn.Sequential):

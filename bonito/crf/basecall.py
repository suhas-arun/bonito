"""
Bonito CRF basecall
"""

import torch
import numpy as np
from crf_beam import beam_search

from itertools import groupby
from functools import partial

import bonito
from bonito.multiprocessing import thread_map, thread_iter
from bonito.util import concat, chunk, batchify, unbatchify, half_supported


def stitch(chunks, chunksize, overlap, length, stride, reverse=False):
    """
    Stitch chunks together with a given overlap
    """
    if isinstance(chunks, dict):
        return {
            k: stitch(v, chunksize, overlap, length, stride, reverse=reverse)
            for k, v in chunks.items()
        }
    return bonito.util.stitch(chunks, chunksize, overlap, length, stride, reverse=reverse)


def compute_scores(model, batch, reverse=False):
    """
    Compute scores for model.
    """
    with torch.no_grad():
        device = next(model.parameters()).device
        dtype = torch.float16 if half_supported() else torch.float32
        scores = model(batch.to(dtype).to(device))
        if reverse: scores = model.seqdist.reverse_complement(scores)
        scores = scores.to(torch.float32)
        betas = model.seqdist.backward_scores(scores)
        fwd = model.seqdist.forward_scores(scores)
        posts = torch.softmax(fwd + betas, dim=-1)
    return {
        'scores': scores.transpose(0, 1),
        'betas': betas.transpose(0, 1),
        'posts': posts.transpose(0, 1),
    }


def quantise_int8(x, scale=127/5):
    """
    Quantise scores to int8.
    """
    scores = x['scores'] * scale
    betas = x['betas']
    betas -= betas.max(2, keepdim=True)[0] - 5.0
    betas *= scale
    posts = x['posts'] * 255 - 128
    return {
        'scores': torch.round(scores).to(torch.int8).detach(),
        'betas': torch.round(torch.clamp(betas, -127., 128.)).to(torch.int8).detach(),
        'posts': torch.round(posts).to(torch.int8).detach(),
    }


def transfer(x):
    """
    Device to host transfer using pinned memory.
    """
    torch.cuda.synchronize()

    with torch.cuda.stream(torch.cuda.Stream()):
        return {
            k: torch.empty(v.shape, pin_memory=True, dtype=v.dtype).copy_(v)
            for k, v in x.items()
        }


def decode(model, scores, beam_size=40):
    """
    Decode sequence and qstring from model scores.
    """
    try:
        qshift = model.config['qscore']['bias']
        qscale = model.config['qscore']['scale']
    except:
        qshift = 0.0
        qscale = 1.0
    sequence, qstring, moves = beam_search(
        scores['scores'], scores['betas'], scores['posts'],
        beam_size=beam_size, q_shift=qshift, q_scale=qscale,
        temperature=127/5,
    )
    return {'sequence': sequence, 'qstring': qstring, 'moves': moves}


def split_read(read, split_read_length=400000):
    """
    Split large reads into manageable pieces.
    """
    if len(read.signal) <= split_read_length:
        return [(read, 0, len(read.signal))]
    breaks = np.arange(0, len(read.signal) + split_read_length, split_read_length)
    return [(read, start, min(end, len(read.signal))) for (start, end) in zip(breaks[:-1], breaks[1:])]


<<<<<<< HEAD
def basecall(model, reads, aligner=None, chunksize=4000, overlap=500, batchsize=32, reverse=False, mods_model=None):
=======
def basecall(model, reads, chunksize=4000, overlap=500, batchsize=32, reverse=False):
>>>>>>> b85c1916
    """
    Basecalls a set of reads.
    """
    reads = (read_chunk for read in reads for read_chunk in split_read(read)[::-1 if reverse else 1])
    chunks = (
        ((read, start, end), chunk(torch.from_numpy(read.signal[start:end]), chunksize, overlap))
        for (read, start, end) in reads
    )
    batches = (
        (k, quantise_int8(compute_scores(model, batch, reverse=reverse)))
        for k, batch in thread_iter(batchify(chunks, batchsize=batchsize))
    )
    stitched = (
        (read, stitch(x, chunksize, overlap, end - start, model.stride, reverse=reverse))
        for ((read, start, end), x) in unbatchify(batches)
    )

    transferred = thread_map(transfer, stitched, n_thread=1)
    basecalls = thread_map(partial(decode, model), transferred, n_thread=8)

    basecalls = (
        (read, concat([v for k, v in parts])) for read, parts in
        groupby(basecalls, lambda x: (x[0].parent if hasattr(x[0], 'parent') else x[0]))
    )

<<<<<<< HEAD
    if mods_model is not None:
        basecalls = mods_model.call_mods_map(basecalls, model.stride)

    if aligner:
        basecalls = align_map(aligner, basecalls)

    # TODO implement reference-anchored modified base calling
    # (need to consider multiple output streams)

=======
>>>>>>> b85c1916
    return basecalls<|MERGE_RESOLUTION|>--- conflicted
+++ resolved
@@ -103,11 +103,7 @@
     return [(read, start, min(end, len(read.signal))) for (start, end) in zip(breaks[:-1], breaks[1:])]
 
 
-<<<<<<< HEAD
-def basecall(model, reads, aligner=None, chunksize=4000, overlap=500, batchsize=32, reverse=False, mods_model=None):
-=======
 def basecall(model, reads, chunksize=4000, overlap=500, batchsize=32, reverse=False):
->>>>>>> b85c1916
     """
     Basecalls a set of reads.
     """
@@ -133,16 +129,4 @@
         groupby(basecalls, lambda x: (x[0].parent if hasattr(x[0], 'parent') else x[0]))
     )
 
-<<<<<<< HEAD
-    if mods_model is not None:
-        basecalls = mods_model.call_mods_map(basecalls, model.stride)
-
-    if aligner:
-        basecalls = align_map(aligner, basecalls)
-
-    # TODO implement reference-anchored modified base calling
-    # (need to consider multiple output streams)
-
-=======
->>>>>>> b85c1916
     return basecalls
"""
Bonito CTC-CRF Model.
"""
import math

import torch
import numpy as np

import koi
from koi.ctc import SequenceDist, Max, Log, semiring
from koi.ctc import logZ_cu, viterbi_alignments, logZ_cu_sparse, bwd_scores_cu_sparse, fwd_scores_cu_sparse

from bonito.nn import Module, Convolution, LinearCRFEncoder, Serial, Permute, layers, from_dict
from bonito.util import decode_ref


def get_stride(m):
    children = list(m.children())
    if len(children) == 0:
        if hasattr(m, "stride"):
            stride = m.stride
            if isinstance(stride, int):
                return stride
<<<<<<< HEAD
            return math.prod(stride)
        return 1
    stride = 1
    for c in children:
        stride *= get_stride(c)
    return stride
=======
            return np.prod(stride)
        return 1
    return np.prod([get_stride(c) for c in children])
>>>>>>> d36dfcae


class CTC_CRF(SequenceDist):

    def __init__(self, state_len, alphabet, n_pre_context_bases=0, n_post_context_bases=0):
        super().__init__()
        self.alphabet = alphabet
        self.state_len = state_len
        self.n_pre_context_bases = n_pre_context_bases
        self.n_post_context_bases = n_post_context_bases
        self.n_base = len(alphabet[1:])
        self.idx = torch.cat([
            torch.arange(self.n_base**(self.state_len))[:, None],
            torch.arange(
                self.n_base**(self.state_len)
            ).repeat_interleave(self.n_base).reshape(self.n_base, -1).T
        ], dim=1).to(torch.int32)

    def n_score(self):
        return len(self.alphabet) * self.n_base**(self.state_len)

    def logZ(self, scores, S:semiring=Log):
        T, N, _ = scores.shape
        Ms = scores.reshape(T, N, -1, len(self.alphabet))
        alpha_0 = Ms.new_full((N, self.n_base**(self.state_len)), S.one)
        beta_T = Ms.new_full((N, self.n_base**(self.state_len)), S.one)
        return logZ_cu_sparse(Ms, self.idx, alpha_0, beta_T, S)

    def normalise(self, scores):
        return (scores - self.logZ(scores)[:, None] / len(scores))

    def forward_scores(self, scores, S: semiring=Log):
        T, N, _ = scores.shape
        Ms = scores.reshape(T, N, -1, self.n_base + 1)
        alpha_0 = Ms.new_full((N, self.n_base**(self.state_len)), S.one)
        return fwd_scores_cu_sparse(Ms, self.idx, alpha_0, S, K=1)

    def backward_scores(self, scores, S: semiring=Log):
        T, N, _ = scores.shape
        Ms = scores.reshape(T, N, -1, self.n_base + 1)
        beta_T = Ms.new_full((N, self.n_base**(self.state_len)), S.one)
        return bwd_scores_cu_sparse(Ms, self.idx, beta_T, S, K=1)

    def compute_transition_probs(self, scores, betas):
        T, N, C = scores.shape
        # add bwd scores to edge scores
        log_trans_probs = (scores.reshape(T, N, -1, self.n_base + 1) + betas[1:, :, :, None])
        # transpose from (new_state, dropped_base) to (old_state, emitted_base) layout
        log_trans_probs = torch.cat([
            log_trans_probs[:, :, :, [0]],
            log_trans_probs[:, :, :, 1:].transpose(3, 2).reshape(T, N, -1, self.n_base)
        ], dim=-1)
        # convert from log probs to probs by exponentiating and normalising
        trans_probs = torch.softmax(log_trans_probs, dim=-1)
        #convert first bwd score to initial state probabilities
        init_state_probs = torch.softmax(betas[0], dim=-1)
        return trans_probs, init_state_probs

    def reverse_complement(self, scores):
        T, N, C = scores.shape
        expand_dims = T, N, *(self.n_base for _ in range(self.state_len)), self.n_base + 1
        scores = scores.reshape(*expand_dims)
        blanks = torch.flip(scores[..., 0].permute(
            0, 1, *range(self.state_len + 1, 1, -1)).reshape(T, N, -1, 1), [0, 2]
        )
        emissions = torch.flip(scores[..., 1:].permute(
            0, 1, *range(self.state_len, 1, -1),
            self.state_len +2,
            self.state_len + 1).reshape(T, N, -1, self.n_base), [0, 2, 3]
        )
        return torch.cat([blanks, emissions], dim=-1).reshape(T, N, -1)

    def viterbi(self, scores):
        traceback = self.posteriors(scores, Max)
        a_traceback = traceback.argmax(2)
        moves = (a_traceback % len(self.alphabet)) != 0
        paths = 1 + (torch.div(a_traceback, len(self.alphabet), rounding_mode="floor") % self.n_base)
        return torch.where(moves, paths, 0)

    def path_to_str(self, path):
        alphabet = np.frombuffer(''.join(self.alphabet).encode(), dtype='u1')
        seq = alphabet[path[path != 0]]
        return seq.tobytes().decode()

    def prepare_ctc_scores(self, scores, targets):
        # convert from CTC targets (with blank=0) to zero indexed
        targets = torch.clamp(targets - 1, 0)

        T, N, C = scores.shape
        scores = scores.to(torch.float32)
        n = targets.size(1) - (self.state_len - 1)
        stay_indices = sum(
            targets[:, i:n + i] * self.n_base ** (self.state_len - i - 1)
            for i in range(self.state_len)
        ) * len(self.alphabet)
        move_indices = stay_indices[:, 1:] + targets[:, :n - 1] + 1
        stay_scores = scores.gather(2, stay_indices.expand(T, -1, -1))
        move_scores = scores.gather(2, move_indices.expand(T, -1, -1))
        return stay_scores, move_scores

    def ctc_loss(self, scores, targets, target_lengths, loss_clip=None, reduction='mean', normalise_scores=True):
        if normalise_scores:
            scores = self.normalise(scores)
        stay_scores, move_scores = self.prepare_ctc_scores(scores, targets)
        logz = logZ_cu(stay_scores, move_scores, target_lengths + 1 - self.state_len)
        loss = - (logz / target_lengths)
        if loss_clip:
            loss = torch.clamp(loss, 0.0, loss_clip)
        if reduction == 'mean':
            return loss.mean()
        elif reduction in ('none', None):
            return loss
        else:
            raise ValueError('Unknown reduction type {}'.format(reduction))

    def ctc_viterbi_alignments(self, scores, targets, target_lengths):
        stay_scores, move_scores = self.prepare_ctc_scores(scores, targets)
        return viterbi_alignments(stay_scores, move_scores, target_lengths + 1 - self.state_len)


def conv(c_in, c_out, ks, stride=1, bias=False, activation=None, norm=None):
    return Convolution(c_in, c_out, ks, stride=stride, padding=ks//2, bias=bias, activation=activation, norm=norm)


def rnn_encoder(n_base, state_len, insize=1, first_conv_size=4, second_conv_size=16, stride=5, winlen=19, activation='swish', rnn_type='lstm', features=768, scale=5.0, blank_score=None, expand_blanks=True, num_layers=5, norm=None):
    rnn = layers[rnn_type]
    return Serial([
        conv(insize, first_conv_size, ks=5, bias=True, activation=activation, norm=norm),
        conv(first_conv_size, second_conv_size, ks=5, bias=True, activation=activation, norm=norm),
        conv(second_conv_size, features, ks=winlen, stride=stride, bias=True, activation=activation, norm=norm),
        Permute([2, 0, 1]),
        *(rnn(features, features, reverse=(num_layers - i) % 2) for i in range(num_layers)),
        LinearCRFEncoder(
            features, n_base, state_len, activation='tanh', scale=scale,
            blank_score=blank_score, expand_blanks=expand_blanks
        )
    ])


class SeqdistModel(Module):
    def __init__(self, encoder, seqdist, n_pre_post_context_bases=None):
        super().__init__()
        self.seqdist = seqdist
        self.encoder = encoder
        self.stride = get_stride(encoder)
        self.alphabet = seqdist.alphabet
        if n_pre_post_context_bases is None:
            self.n_pre_context_bases = self.seqdist.state_len - 1
            self.n_post_context_bases = 1
        else:
            self.n_pre_context_bases, self.n_post_context_bases = n_pre_post_context_bases

    def forward(self, x, *args):
        return self.encoder(x)

    def decode_batch(self, x):
        scores = self.seqdist.posteriors(x.to(torch.float32)) + 1e-8
        tracebacks = self.seqdist.viterbi(scores.log()).to(torch.int16).T
        return [self.seqdist.path_to_str(x) for x in tracebacks.cpu().numpy()]

    def decode(self, x):
        return self.decode_batch(x.unsqueeze(1))[0]

    def loss(self, scores, targets, target_lengths, **kwargs):
        return self.seqdist.ctc_loss(scores.to(torch.float32), targets, target_lengths, **kwargs)

    def use_koi(self, **kwargs):
        self.encoder = koi.lstm.update_graph(
            self.encoder,
            batchsize=kwargs["batchsize"],
            chunksize=kwargs["chunksize"] // self.stride,
            quantize=kwargs["quantize"],
        )

<<<<<<< HEAD
    
=======

>>>>>>> d36dfcae
class Model(SeqdistModel):

    def __init__(self, config):
        seqdist = CTC_CRF(
            state_len=config['global_norm']['state_len'],
            alphabet=config['labels']['labels'],
        )
        if 'type' in config['encoder']: #new-style config
            encoder = from_dict(config['encoder'])
        else: #old-style
            encoder = rnn_encoder(seqdist.n_base, seqdist.state_len, insize=config['input']['features'], **config['encoder'])

        super().__init__(encoder, seqdist, n_pre_post_context_bases=config['input'].get('n_pre_post_context_bases'))
        self.config = config<|MERGE_RESOLUTION|>--- conflicted
+++ resolved
@@ -21,18 +21,9 @@
             stride = m.stride
             if isinstance(stride, int):
                 return stride
-<<<<<<< HEAD
-            return math.prod(stride)
-        return 1
-    stride = 1
-    for c in children:
-        stride *= get_stride(c)
-    return stride
-=======
             return np.prod(stride)
         return 1
     return np.prod([get_stride(c) for c in children])
->>>>>>> d36dfcae
 
 
 class CTC_CRF(SequenceDist):
@@ -206,12 +197,7 @@
             chunksize=kwargs["chunksize"] // self.stride,
             quantize=kwargs["quantize"],
         )
-
-<<<<<<< HEAD
-    
-=======
-
->>>>>>> d36dfcae
+        
 class Model(SeqdistModel):
 
     def __init__(self, config):
